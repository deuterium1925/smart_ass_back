--- conflicted
+++ resolved
@@ -361,12 +361,8 @@
                     "user_text": point.payload.get("user_text", ""),
                     "operator_response": point.payload.get("operator_response", ""),
                     "timestamp": point.payload.get("timestamp", ""),
-<<<<<<< HEAD
                     "turn_id": point.payload.get("turn_id", ""),
                     # Role logic: assistant if operator response exists, else user if user text exists
-=======
-                    # Role logic: assistant if operator response exists, prioritizing it over user text
->>>>>>> 33246ab9
                     "role": (
                         "assistant" if point.payload.get("operator_response", "").strip()
                         else "user" if point.payload.get("user_text", "").strip()
@@ -400,21 +396,14 @@
         """
         try:
             app_logger.debug(f"Upserting customer profile for {customer.phone_number}")
-<<<<<<< HEAD
-=======
             # Use a dummy vector instead of generating an embedding since retrieval is payload-based
             dummy_vector = [0.0] * self.vector_size if self.vector_size else [0.0] * 1024
->>>>>>> 33246ab9
             point_id = self.generate_point_id(customer.phone_number)
             # Use a dummy zero vector since Qdrant requires vectors for collections
             dummy_vector = [0.0] * self.vector_size if self.vector_size else [0.0] * 1024
             point = PointStruct(
                 id=point_id,
-<<<<<<< HEAD
                 vector=dummy_vector,  # Dummy vector as semantic search is not used for customers
-=======
-                vector=dummy_vector,
->>>>>>> 33246ab9
                 payload=customer.dict()
             )
             await asyncio.to_thread(
@@ -422,11 +411,7 @@
                 collection_name=self.customers_collection_name,
                 points=[point]
             )
-<<<<<<< HEAD
-            app_logger.info(f"Successfully upserted customer profile for {customer.phone_number} without embedding")
-=======
             app_logger.info(f"Successfully upserted customer profile for {customer.phone_number} with dummy vector")
->>>>>>> 33246ab9
             return True
         except Exception as e:
             app_logger.error(f"Error upserting customer profile for {customer.phone_number}: {e}")
